--- conflicted
+++ resolved
@@ -59,15 +59,9 @@
     ans = {}
     free_cliques = downward_closure(model.cliques)
     for cl in candidates:
-<<<<<<< HEAD
         # cond1 = (
         #    hypothetical_model_size(model.domain, model.cliques + [cl]) <= size_limit
         #)
-=======
-        cond1 = (
-            junction_tree.hypothetical_model_size(model.domain, model.cliques + [cl]) <= size_limit
-        )
->>>>>>> a1f1799b
         cond2 = cl in free_cliques
         if cond2:
             ans[cl] = candidates[cl]
@@ -183,12 +177,7 @@
 
         print("Generating Data...")
         model = estimation.mirror_descent(
-<<<<<<< HEAD
-            data.domain, measurements, iters=self.max_iters,
-            marginal_oracle=marginal_oracles.message_passing_stable
-=======
             data.domain, measurements, iters=self.max_iters, potentials=potentials
->>>>>>> a1f1799b
         )
         synth = model.synthetic_data(rows=num_synth_rows)
 
